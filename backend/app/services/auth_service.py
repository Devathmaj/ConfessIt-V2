--- conflicted
+++ resolved
@@ -1,235 +1,226 @@
-# app/services/auth_service.py
-
-import hashlib
-import logging
-from datetime import datetime, timedelta
-from typing import Optional
-
-import jwt
-from bson import ObjectId
-from fastapi import Depends, HTTPException, Request, status
-from fastapi.security import OAuth2PasswordBearer
-from pymongo.database import Database
-from pymongo import ReturnDocument
-
-from ..config import settings
-from ..dependencies import get_db
-from ..models import UserDetails
-from ..logger import get_logger
-
-logger = get_logger(__name__)
-
-oauth2_scheme = OAuth2PasswordBearer(tokenUrl="auth/token", auto_error=False)
-
-def create_access_token(data: dict, expires_delta: timedelta | None = None):
-    """
-    Used to create a JWT access token.
-    """
-    to_encode = data.copy()
-    if expires_delta:
-        expire = datetime.utcnow() + expires_delta
-    else:
-        expire = datetime.utcnow() + timedelta(minutes=settings.ACCESS_TOKEN_EXPIRE_MINUTES)
-    to_encode.update({"exp": expire})
-    encoded_jwt = jwt.encode(to_encode, settings.SECRET_KEY, algorithm=settings.ALGORITHM)
-    return encoded_jwt
-
-def hash_token(token: str) -> str:
-    """
-    Used to hash a token using SHA-256.
-    """
-    return hashlib.sha256(token.encode()).hexdigest()
-
-def get_current_user(token: str = Depends(oauth2_scheme), db: Database = Depends(get_db)) -> UserDetails:
-    """
-    Used to decode the JWT, validate the user, and return the user's details.
-    """
-    credentials_exception = HTTPException(
-        status_code=status.HTTP_401_UNAUTHORIZED,
-        detail="Could not validate credentials",
-        headers={"WWW-Authenticate": "Bearer"},
-    )
-    if token is None:
-        raise credentials_exception
-    try:
-        payload = jwt.decode(token, settings.SECRET_KEY, algorithms=[settings.ALGORITHM])
-        regno: str = payload.get("sub")
-        if regno is None:
-            raise credentials_exception
-    except jwt.PyJWTError:
-        raise credentials_exception
-
-    user_doc = db["UserDetails"].find_one({"Regno": regno})
-    if user_doc is None:
-        raise credentials_exception
-    return UserDetails(**user_doc)
-
-def get_current_user_optional(token: Optional[str] = Depends(oauth2_scheme), db: Database = Depends(get_db)) -> Optional[UserDetails]:
-    """
-    Used to decode the JWT and return user details if the token is valid,
-    but does not raise an error if the token is missing or invalid.
-    """
-    if token is None:
-        return None
-    try:
-        payload = jwt.decode(token, settings.SECRET_KEY, algorithms=[settings.ALGORITHM])
-        regno: str = payload.get("sub")
-        if regno is None:
-            return None
-        user_doc = db["UserDetails"].find_one({"Regno": regno})
-        if user_doc is None:
-            return None
-        return UserDetails(**user_doc)
-    except jwt.PyJWTError:
-        return None
-
-
-def admin_required(current_user: UserDetails = Depends(get_current_user)):
-    """
-    Used to verify that the current user is an admin based on their role.
-    """
-    if current_user.user_role != "admin":
-        raise HTTPException(
-            status_code=status.HTTP_403_FORBIDDEN,
-            detail="You do not have permission to access this resource",
-        )
-    return current_user
-
-async def generate_magic_link_service(request: Request, db: Database):
-    """
-    Used to generate a magic link for a user.
-    """
-    form_data = await request.json()
-    regno = form_data.get("regno")
-    if not regno:
-        raise HTTPException(status_code=status.HTTP_400_BAD_REQUEST, detail="Registration number is required")
-
-    user = db["UserDetails"].find_one({"Regno": regno})
-    if not user:
-        logger.warning(f"No user found with registration number: {regno}")
-        raise HTTPException(status_code=status.HTTP_404_NOT_FOUND, detail="User not found")
-
-    # This function is not defined in the provided code, assuming it exists elsewhere
-    from ..create_token import create_and_store_magic_token
-    token = create_and_store_magic_token(db, str(user["_id"]), request)
-
-    magic_link = f"http://localhost:5173/verify-login?token={token}"
-    logger.info(f"Magic Link for {user['Name']}: {magic_link}")
-
-    return {"message": "Magic link generated. Check the backend console."}
-
-
-<<<<<<< HEAD
-def verify_magic_link_service(token: str, request: Request, db: Database):
-=======
-def verify_magic_link_service(token: str, db: Database, request: Optional[Request] = None):
->>>>>>> 0b59ad49
-    """
-    Used to verify a magic link token and return a JWT access token and a redirect URL based on user role.
-    """
-    if not token:
-        raise HTTPException(status_code=status.HTTP_400_BAD_REQUEST, detail="Token is required")
-
-    hashed_token = hash_token(token)
-
-<<<<<<< HEAD
-    login_token = db["LoginTokens"].find_one(
-        {"token_hash": hashed_token, "used": False, "revoked": False, "expires_at": {"$gt": datetime.utcnow()}}
-=======
-    now = datetime.utcnow()
-
-    login_token = db["LoginTokens"].find_one_and_update(
-        {
-            "token_hash": hashed_token,
-            "used": False,
-            "revoked": False,
-            "expires_at": {"$gt": datetime.utcnow()},
-        },
-        {
-            "$set": {
-                "used": True,
-                "consumed_at": now,
-            }
-        },
-        return_document=ReturnDocument.BEFORE
->>>>>>> 0b59ad49
-    )
-
-    if not login_token:
-        raise HTTPException(status_code=status.HTTP_400_BAD_REQUEST, detail="Invalid or expired token")
-
-    # Check if the consumer IP matches the request IP from token generation
-    if login_token.get("request_ip") != request.client.host:
-        raise HTTPException(status_code=status.HTTP_403_FORBIDDEN, detail="Token can only be used from the same IP address")
-
-    # Update the token as used
-    db["LoginTokens"].update_one(
-        {"_id": login_token["_id"]},
-        {"$set": {
-            "used": True,
-            "consumed_at": datetime.utcnow(),
-            "consume_ip": request.client.host,
-            "consume_user_agent": request.headers.get("user-agent", "unknown"),
-            "attempt_count": 1
-        }}
-    )
-
-    user = db["UserDetails"].find_one({"_id": ObjectId(login_token["user_id"])})
-    if not user:
-        raise HTTPException(status_code=status.HTTP_404_NOT_FOUND, detail="User associated with token not found")
-
-    consume_ip = request.client.host if request else login_token.get("request_ip")
-    consume_user_agent = request.headers.get("user-agent") if request else login_token.get("request_user_agent")
-
-    metadata = login_token.get("metadata") or {}
-    metadata.update({
-        "status": "active",
-        "last_seen": now,
-        "device": consume_user_agent or login_token.get("request_user_agent") or "unknown",
-    })
-
-    db["LoginTokens"].update_one(
-        {"_id": login_token["_id"]},
-        {
-            "$set": {
-                "consume_ip": consume_ip,
-                "consume_user_agent": consume_user_agent,
-                "metadata": metadata,
-            }
-        }
-    )
-
-    db["UserDetails"].update_one(
-        {"_id": user["_id"]},
-        {
-            "$set": {
-                "last_login_time": now,
-                "last_login_ip": consume_ip,
-                "last_login_user_agent": consume_user_agent,
-            }
-        }
-    )
-
-    access_token_expires = timedelta(minutes=settings.ACCESS_TOKEN_EXPIRE_MINUTES)
-    access_token = create_access_token(
-        data={"sub": user["Regno"]},
-        expires_delta=access_token_expires
-    )
-
-    # Used to determine the redirect URL based on the user's role.
-    redirect_url = "/admin" if user.get("user_role") == "admin" else "/dashboard"
-
-    return {"access_token": access_token, "token_type": "bearer", "redirect_url": redirect_url}
-
-def decode_token(token: str) -> dict:
-    """
-    Used to decode and validate a JWT token.
-    """
-    try:
-        payload = jwt.decode(token, settings.SECRET_KEY, algorithms=[settings.ALGORITHM])
-        return payload
-    except jwt.PyJWTError as e:
-        raise HTTPException(
-            status_code=status.HTTP_403_FORBIDDEN,
-            detail=f"Could not validate token: {str(e)}"
-        )
+# app/services/auth_service.py
+
+import hashlib
+import logging
+from datetime import datetime, timedelta
+from typing import Optional
+
+import jwt
+from bson import ObjectId
+from fastapi import Depends, HTTPException, Request, status
+from fastapi.security import OAuth2PasswordBearer
+from pymongo.database import Database
+from pymongo import ReturnDocument
+
+from ..config import settings
+from ..dependencies import get_db
+from ..models import UserDetails
+from ..logger import get_logger
+
+logger = get_logger(__name__)
+
+oauth2_scheme = OAuth2PasswordBearer(tokenUrl="auth/token", auto_error=False)
+
+def create_access_token(data: dict, expires_delta: timedelta | None = None):
+    """
+    Used to create a JWT access token.
+    """
+    to_encode = data.copy()
+    if expires_delta:
+        expire = datetime.utcnow() + expires_delta
+    else:
+        expire = datetime.utcnow() + timedelta(minutes=settings.ACCESS_TOKEN_EXPIRE_MINUTES)
+    to_encode.update({"exp": expire})
+    encoded_jwt = jwt.encode(to_encode, settings.SECRET_KEY, algorithm=settings.ALGORITHM)
+    return encoded_jwt
+
+def hash_token(token: str) -> str:
+    """
+    Used to hash a token using SHA-256.
+    """
+    return hashlib.sha256(token.encode()).hexdigest()
+
+def get_current_user(token: str = Depends(oauth2_scheme), db: Database = Depends(get_db)) -> UserDetails:
+    """
+    Used to decode the JWT, validate the user, and return the user's details.
+    """
+    credentials_exception = HTTPException(
+        status_code=status.HTTP_401_UNAUTHORIZED,
+        detail="Could not validate credentials",
+        headers={"WWW-Authenticate": "Bearer"},
+    )
+    if token is None:
+        raise credentials_exception
+    try:
+        payload = jwt.decode(token, settings.SECRET_KEY, algorithms=[settings.ALGORITHM])
+        regno: str = payload.get("sub")
+        if regno is None:
+            raise credentials_exception
+    except jwt.PyJWTError:
+        raise credentials_exception
+
+    user_doc = db["UserDetails"].find_one({"Regno": regno})
+    if user_doc is None:
+        raise credentials_exception
+    return UserDetails(**user_doc)
+
+def get_current_user_optional(token: Optional[str] = Depends(oauth2_scheme), db: Database = Depends(get_db)) -> Optional[UserDetails]:
+    """
+    Used to decode the JWT and return user details if the token is valid,
+    but does not raise an error if the token is missing or invalid.
+    """
+    if token is None:
+        return None
+    try:
+        payload = jwt.decode(token, settings.SECRET_KEY, algorithms=[settings.ALGORITHM])
+        regno: str = payload.get("sub")
+        if regno is None:
+            return None
+        user_doc = db["UserDetails"].find_one({"Regno": regno})
+        if user_doc is None:
+            return None
+        return UserDetails(**user_doc)
+    except jwt.PyJWTError:
+        return None
+
+
+def admin_required(current_user: UserDetails = Depends(get_current_user)):
+    """
+    Used to verify that the current user is an admin based on their role.
+    """
+    if current_user.user_role != "admin":
+        raise HTTPException(
+            status_code=status.HTTP_403_FORBIDDEN,
+            detail="You do not have permission to access this resource",
+        )
+    return current_user
+
+async def generate_magic_link_service(request: Request, db: Database):
+    """
+    Used to generate a magic link for a user.
+    """
+    form_data = await request.json()
+    regno = form_data.get("regno")
+    if not regno:
+        raise HTTPException(status_code=status.HTTP_400_BAD_REQUEST, detail="Registration number is required")
+
+    user = db["UserDetails"].find_one({"Regno": regno})
+    if not user:
+        logger.warning(f"No user found with registration number: {regno}")
+        raise HTTPException(status_code=status.HTTP_404_NOT_FOUND, detail="User not found")
+
+    # This function is not defined in the provided code, assuming it exists elsewhere
+    from ..create_token import create_and_store_magic_token
+    token = create_and_store_magic_token(db, str(user["_id"]), request)
+
+    magic_link = f"http://localhost:5173/verify-login?token={token}"
+    logger.info(f"Magic Link for {user['Name']}: {magic_link}")
+
+    return {"message": "Magic link generated. Check the backend console."}
+
+
+def verify_magic_link_service(token: str, db: Database, request: Optional[Request] = None):
+    """
+    Used to verify a magic link token and return a JWT access token and a redirect URL based on user role.
+    """
+    if not token:
+        raise HTTPException(status_code=status.HTTP_400_BAD_REQUEST, detail="Token is required")
+
+    hashed_token = hash_token(token)
+
+    now = datetime.utcnow()
+
+    login_token = db["LoginTokens"].find_one_and_update(
+        {
+            "token_hash": hashed_token,
+            "used": False,
+            "revoked": False,
+            "expires_at": {"$gt": datetime.utcnow()},
+        },
+        {
+            "$set": {
+                "used": True,
+                "consumed_at": now,
+            }
+        },
+        return_document=ReturnDocument.BEFORE
+    )
+
+    if not login_token:
+        raise HTTPException(status_code=status.HTTP_400_BAD_REQUEST, detail="Invalid or expired token")
+
+    # Check if the consumer IP matches the request IP from token generation
+    if login_token.get("request_ip") != request.client.host:
+        raise HTTPException(status_code=status.HTTP_403_FORBIDDEN, detail="Token can only be used from the same IP address")
+
+    # Update the token as used
+    db["LoginTokens"].update_one(
+        {"_id": login_token["_id"]},
+        {"$set": {
+            "used": True,
+            "consumed_at": datetime.utcnow(),
+            "consume_ip": request.client.host,
+            "consume_user_agent": request.headers.get("user-agent", "unknown"),
+            "attempt_count": 1
+        }}
+    )
+
+    user = db["UserDetails"].find_one({"_id": ObjectId(login_token["user_id"])})
+    if not user:
+        raise HTTPException(status_code=status.HTTP_404_NOT_FOUND, detail="User associated with token not found")
+
+    consume_ip = request.client.host if request else login_token.get("request_ip")
+    consume_user_agent = request.headers.get("user-agent") if request else login_token.get("request_user_agent")
+
+    metadata = login_token.get("metadata") or {}
+    metadata.update({
+        "status": "active",
+        "last_seen": now,
+        "device": consume_user_agent or login_token.get("request_user_agent") or "unknown",
+    })
+
+    db["LoginTokens"].update_one(
+        {"_id": login_token["_id"]},
+        {
+            "$set": {
+                "consume_ip": consume_ip,
+                "consume_user_agent": consume_user_agent,
+                "metadata": metadata,
+            }
+        }
+    )
+
+    db["UserDetails"].update_one(
+        {"_id": user["_id"]},
+        {
+            "$set": {
+                "last_login_time": now,
+                "last_login_ip": consume_ip,
+                "last_login_user_agent": consume_user_agent,
+            }
+        }
+    )
+
+    access_token_expires = timedelta(minutes=settings.ACCESS_TOKEN_EXPIRE_MINUTES)
+    access_token = create_access_token(
+        data={"sub": user["Regno"]},
+        expires_delta=access_token_expires
+    )
+
+    # Used to determine the redirect URL based on the user's role.
+    redirect_url = "/admin" if user.get("user_role") == "admin" else "/dashboard"
+
+    return {"access_token": access_token, "token_type": "bearer", "redirect_url": redirect_url}
+
+def decode_token(token: str) -> dict:
+    """
+    Used to decode and validate a JWT token.
+    """
+    try:
+        payload = jwt.decode(token, settings.SECRET_KEY, algorithms=[settings.ALGORITHM])
+        return payload
+    except jwt.PyJWTError as e:
+        raise HTTPException(
+            status_code=status.HTTP_403_FORBIDDEN,
+            detail=f"Could not validate token: {str(e)}"
+        )